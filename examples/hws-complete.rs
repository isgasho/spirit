//! A hello world service
//!
//! This version of a hello world service demonstrates a wide range of the possibilities and tools
//! spirit offers.
//!
//! It listens on one or more ports and greets with hello world (or other configured message) over
//! HTTP. It includes logging and daemonization.
//!
//! It allows reconfiguring almost everything at runtime ‒ change the config file(s), send SIGHUP
//! to it and it'll reload it.

use std::convert::Infallible;
use std::sync::Arc;

use arc_swap::ArcSwap;
use hyper::server::Builder;
use hyper::service::{make_service_fn, service_fn};
use hyper::{Body, Request, Response};
use log::{debug, trace};
use serde::{Deserialize, Serialize};
use spirit::prelude::*;
use spirit::{Pipeline, Spirit};
use spirit_cfg_helpers::Opts as CfgOpts;
use spirit_daemonize::{Daemon, Opts as DaemonOpts};
use spirit_hyper::{BuildServer, HyperServer};
use spirit_log::{Cfg as Logging, CfgAndOpts as LogBoth, Opts as LogOpts};
use spirit_tokio::either::Either;
use spirit_tokio::net::limits::WithLimits;
#[cfg(unix)]
use spirit_tokio::net::unix::UnixListen;
use spirit_tokio::runtime::{Config as TokioCfg, Tokio};
use spirit_tokio::TcpListen;
use structdoc::StructDoc;
use structopt::StructOpt;
use tokio::sync::oneshot::Receiver;

// The command line arguments we would like our application to have.
//
// Here we build it from prefabricated fragments provided by the `spirit-*` crates. Of course we
// could also roll our own.
//
// The spirit will add some more options on top of that ‒ it'll be able to accept
// `--config-override` to override one or more config option on the command line and it'll accept
// an optional list of config files and config directories.
//
// Note that this doc comment gets printed as part of the `--help` message, you can include
// authors, etc:
/// A Hello World Service.
///
/// Will listen on some HTTP sockets and greet every client that comes with a configured message,
/// by default „hello world“.
///
/// You can play with the options, configuration, runtime-reloading (by SIGHUP), etc.
#[structopt(
    version = "1.0.0-example", // Taken from Cargo.toml if not specified
    author,
)]
#[derive(Clone, Debug, StructOpt)]
struct Opts {
    // Adds the `--daemonize` and `--foreground` options.
    #[structopt(flatten)]
    daemon: DaemonOpts,

    // Adds the `--log` and `--log-module` options.
    #[structopt(flatten)]
    logging: LogOpts,

    // Adds the --help-config and --dump-config options
    #[structopt(flatten)]
    cfg_opts: CfgOpts,
}

impl Opts {
    fn logging(&self) -> LogOpts {
        self.logging.clone()
    }
    fn cfg_opts(&self) -> &CfgOpts {
        &self.cfg_opts
    }
}

/// An application specific configuration.
///
/// For the Hello World Service, we configure just the message to send.
#[derive(Clone, Debug, Default, Deserialize, StructDoc, Serialize)]
struct Ui {
    /// The message to send.
    msg: String,
}

/// Similarly, each transport we listen on will carry its own signature.
///
/// Well, optional signature. It may be missing.
#[derive(Clone, Debug, Default, Deserialize, Eq, PartialEq, StructDoc, Serialize)]
struct Signature {
    /// A signature appended to the message.
    ///
    /// May be different on each listening port.
    #[serde(skip_serializing_if = "Option::is_none")]
    signature: Option<String>,
}

/// Configuration of a http server.
///
/// The `HttpServer` could be enough. It would allow configuring the listening port and a whole
/// bunch of other details about listening (how many accepting tasks there should be in parallel,
/// on what interface to listen, TCP keepalive, HTTP keepalive...).
///
/// But we actually want something even more crazy. We want our users to be able to use on both
/// normal http over TCP on some port as well as on unix domain sockets. Don't say you've never
/// heard of HTTP over unix domain sockets...
///
/// So when the user puts `port = 1234`, it listens on TCP. If there's `path =
/// "/tmp/path/to/socket"`, it listens on http.
///
/// We also bundle the optional signature inside of that thing.
#[cfg(unix)]
type ListenSocket = WithLimits<Either<TcpListen<Signature>, UnixListen<Signature>>>;

#[cfg(not(unix))]
type ListenSocket = WithLimits<TcpListen<Signature>>;

type Server = HyperServer<ListenSocket>;

#[cfg(unix)]
fn extract_signature(listen: &Server) -> &Option<String> {
    match &listen.transport.listen {
        Either::A(tcp) => &tcp.extra_cfg.signature,
        Either::B(unix) => &unix.extra_cfg.signature,
    }
}

#[cfg(not(unix))]
fn extract_signature(listen: &Server) -> &Option<String> {
    &listen.transport.listen.extra_cfg.signature
}

/// Putting the whole configuration together.
///
/// Note that here too, the doc comments can become part of the user help ‒ the `--help-config`
/// this time.
#[derive(Clone, Debug, Default, Deserialize, StructDoc, Serialize)]
struct Cfg {
    /// Deamonization stuff
    ///
    /// Like the user to switch to, working directory or if it should actually daemonize.
    #[serde(default)]
    daemon: Daemon,

    /// The logging.
    ///
    /// This allows multiple logging destinations in parallel, configuring the format, timestamp
    /// format, destination.
    #[serde(default, skip_serializing_if = "Logging::is_empty")]
    logging: Logging,

    /// Where to listen on.
    ///
    /// This allows multiple listening ports at once, both over ordinary TCP and on unix domain
    /// stream sockets.
    listen: Vec<Server>,

    /// The user interface.
    ui: Ui,

    /// The work threadpool.
    ///
    /// This is for performance tuning.
    threadpool: TokioCfg,
}

impl Cfg {
    fn logging(&self) -> Logging {
        self.logging.clone()
    }
    fn listen(&self) -> &Vec<Server> {
        &self.listen
    }
    fn threadpool(&self) -> TokioCfg {
        self.threadpool.clone()
    }
}

/// Let's bake some configuration in.
///
/// We wouldn't have to do that, but bundling a piece of configuration inside makes sure we can
/// start without one.
const DEFAULT_CONFIG: &str = r#"
[daemon]
pid-file = "/tmp/hws"
workdir = "/"

[[logging]]
level = "DEBUG"
type = "stderr"
clock = "UTC"
per-module = { hws_complete = "TRACE", hyper = "INFO", tokio = "INFO" }
format = "extended"

[[listen]]
port = 5678
host = "127.0.0.1"
http-mode = "http1-only"
backlog = 256
scale = 2
signature = "IPv4"
reuse-addr = true

[[listen]]
port = 5678
host = "::1"
http-mode = "http1-only"
backlog = 256
scale = 2
only-v6 = true
signature = "IPv6"
max-conn = 20
reuse-addr = true

[[listen]]
# This one will be rejected on Windows, because it'll turn off the unix domain socket support.
path = "/tmp/hws.socket"
http-mode = "http1-only"
backlog = 256
scale = 2
error-sleep = "100ms"

[ui]
msg = "Hello world"

[threadpool]
core-threads = 2
max-threads = 4
"#;

/// This is the actual workhorse of the application.
///
/// This thing handles one request. The plumbing behind the scenes give it access to the relevant
/// parts of config.
#[allow(clippy::needless_pass_by_value)] // The server_configured expects this signature
fn hello(global_cfg: &Cfg, cfg: &Arc<Server>, req: Request<Body>) -> Response<Body> {
    trace!("Handling request {:?}", req);
    // Get some global configuration
    let mut msg = format!("{}\n", global_cfg.ui.msg);
    // Get some listener-local configuration.
    if let Some(ref signature) = extract_signature(cfg) {
        msg.push_str(&format!("Brought to you by {}\n", signature));
    }
    Response::new(Body::from(msg))
}

/// Putting it all together and starting.
fn main() {
    let global_cfg = Arc::new(ArcSwap::from_pointee(Cfg::default()));
    let build_server = {
        let global_cfg = Arc::clone(&global_cfg);
        move |builder: Builder<_>, cfg: &Server, _: &'static str| {
            let global_cfg = Arc::clone(&global_cfg);
            let cfg = Arc::new(cfg.clone());
            builder.serve(move || {
                let global_cfg = Arc::clone(&global_cfg);
                let cfg = Arc::clone(&cfg);
                service_fn_ok(move |req| hello(&global_cfg.load(), &cfg, req))
            })
        }
    };
    Spirit::<Opts, Cfg>::new()
        // The baked in configuration.
        .config_defaults(DEFAULT_CONFIG)
        // In addition to specifying configuration in files and command line, also allow overriding
        // it through an environment variable. This is useful to passing secrets in many
        // deployments (like all these docker based clouds).
        .config_env("HELLO")
        // If passed a directory, look for files with these extensions and load them as
        // configurations.
        //
        // Note that if a file is added or removed at runtime and the application receives SIGHUP,
        // the change is reflected.
        .config_exts(&["toml", "ini", "json"])
        // Plug in the daemonization configuration and command line arguments. The library will
        // make it alive ‒ it'll do the actual daemonization based on the config, it only needs to
        // be told it should do so this way.
        .with(
            Pipeline::new("daemon")
                .extract(|o: &Opts, c: &Cfg| o.daemon.transform(c.daemon.clone())),
        )
        // Similarly with logging.
        .with(
            Pipeline::new("logging").extract(|opts: &Opts, cfg: &Cfg| LogBoth {
                cfg: cfg.logging(),
                opts: opts.logging(),
            }),
        )
        // And with config help
        .with(CfgOpts::extension(Opts::cfg_opts))
        // A custom callback ‒ when a new config is loaded, we want to print it to logs.
        .on_config(|cmd_line, new_cfg| {
            debug!("Current cmdline: {:?} and config {:?}", cmd_line, new_cfg);
        })
<<<<<<< HEAD
        .on_config({
            let cfg = Arc::clone(&global_cfg);
            move |_, new_cfg| cfg.store(Arc::clone(new_cfg))
        })
        // Configure number of threads & similar
        .with(ThreadPoolConfig::extension(Cfg::threadpool))
        // And finally, the server.
        .with(
            Pipeline::new("listen")
                .extract_cfg(Cfg::listen)
                .transform(BuildServer(build_server)),
        )
        .run(|_| {
            // The run is empty, that's OK, because we are running with tokio. We let it keep
            // running until we shut down the application.
=======
        // Configure number of threads & similar. And make sure spirit has a tokio runtime to
        // provide it for the installed futures (the http server).
        //
        // Usually the pipeline would install a default tokio runtime if it is not provided. But we
        // plug the pipeline in inside the run method and that's too late ‒ we need the run to be
        // wrapped in it. So we either need to plug the pipeline in before run, or need to make
        // sure we add the Tokio runtime manually (even if Tokio::Default).
        .with(Tokio::from_cfg(Cfg::threadpool))
        .run(|spirit| {
            let spirit_srv = Arc::clone(spirit);
            let build_server = move |builder: Builder<_>,
                                     cfg: &Server,
                                     _: &'static str,
                                     shutdown: Receiver<()>| {
                let spirit = Arc::clone(&spirit_srv);
                let cfg = Arc::new(cfg.clone());
                builder
                    .serve(make_service_fn(move |_conn| {
                        let spirit = Arc::clone(&spirit);
                        let cfg = Arc::clone(&cfg);
                        async move {
                            let spirit = Arc::clone(&spirit);
                            let cfg = Arc::clone(&cfg);
                            Ok::<_, Infallible>(service_fn(move |req| {
                                let spirit = Arc::clone(&spirit);
                                let cfg = Arc::clone(&cfg);
                                async move { Ok::<_, Infallible>(hello(&spirit, &cfg, req)) }
                            }))
                        }
                    }))
                    .with_graceful_shutdown(async move {
                        let _ = shutdown.await;
                    })
            };
            spirit.with(
                Pipeline::new("listen")
                    .extract_cfg(Cfg::listen)
                    .transform(BuildServer(build_server)),
            )?;
>>>>>>> dbb8db39
            Ok(())
        });
}<|MERGE_RESOLUTION|>--- conflicted
+++ resolved
@@ -254,14 +254,26 @@
     let global_cfg = Arc::new(ArcSwap::from_pointee(Cfg::default()));
     let build_server = {
         let global_cfg = Arc::clone(&global_cfg);
-        move |builder: Builder<_>, cfg: &Server, _: &'static str| {
+        move |builder: Builder<_>, cfg: &Server, _: &'static str, shutdown: Receiver<()>| {
             let global_cfg = Arc::clone(&global_cfg);
             let cfg = Arc::new(cfg.clone());
-            builder.serve(move || {
-                let global_cfg = Arc::clone(&global_cfg);
-                let cfg = Arc::clone(&cfg);
-                service_fn_ok(move |req| hello(&global_cfg.load(), &cfg, req))
-            })
+            builder
+                .serve(make_service_fn(move |_conn| {
+                    let global_cfg = Arc::clone(&global_cfg);
+                    let cfg = Arc::clone(&cfg);
+                    async move {
+                        let global_cfg = Arc::clone(&global_cfg);
+                        let cfg = Arc::clone(&cfg);
+                        Ok::<_, Infallible>(service_fn(move |req| {
+                            let global_cfg = Arc::clone(&global_cfg);
+                            let cfg = Arc::clone(&cfg);
+                            async move { Ok::<_, Infallible>(hello(&global_cfg.load(), &cfg, req)) }
+                        }))
+                    }
+                }))
+                .with_graceful_shutdown(async move {
+                    let _ = shutdown.await;
+                })
         }
     };
     Spirit::<Opts, Cfg>::new()
@@ -297,13 +309,18 @@
         .on_config(|cmd_line, new_cfg| {
             debug!("Current cmdline: {:?} and config {:?}", cmd_line, new_cfg);
         })
-<<<<<<< HEAD
         .on_config({
             let cfg = Arc::clone(&global_cfg);
             move |_, new_cfg| cfg.store(Arc::clone(new_cfg))
         })
-        // Configure number of threads & similar
-        .with(ThreadPoolConfig::extension(Cfg::threadpool))
+        // Configure number of threads & similar. And make sure spirit has a tokio runtime to
+        // provide it for the installed futures (the http server).
+        //
+        // Usually the pipeline would install a default tokio runtime if it is not provided. But if
+        // we plugged the pipeline in inside the run method, that'd be too late ‒ we need the run
+        // to be wrapped in it. So we either need to plug the pipeline in before run, or need to
+        // make sure we add the Tokio runtime manually (even if Tokio::Default).
+        .with(Tokio::from_cfg(Cfg::threadpool))
         // And finally, the server.
         .with(
             Pipeline::new("listen")
@@ -313,47 +330,6 @@
         .run(|_| {
             // The run is empty, that's OK, because we are running with tokio. We let it keep
             // running until we shut down the application.
-=======
-        // Configure number of threads & similar. And make sure spirit has a tokio runtime to
-        // provide it for the installed futures (the http server).
-        //
-        // Usually the pipeline would install a default tokio runtime if it is not provided. But we
-        // plug the pipeline in inside the run method and that's too late ‒ we need the run to be
-        // wrapped in it. So we either need to plug the pipeline in before run, or need to make
-        // sure we add the Tokio runtime manually (even if Tokio::Default).
-        .with(Tokio::from_cfg(Cfg::threadpool))
-        .run(|spirit| {
-            let spirit_srv = Arc::clone(spirit);
-            let build_server = move |builder: Builder<_>,
-                                     cfg: &Server,
-                                     _: &'static str,
-                                     shutdown: Receiver<()>| {
-                let spirit = Arc::clone(&spirit_srv);
-                let cfg = Arc::new(cfg.clone());
-                builder
-                    .serve(make_service_fn(move |_conn| {
-                        let spirit = Arc::clone(&spirit);
-                        let cfg = Arc::clone(&cfg);
-                        async move {
-                            let spirit = Arc::clone(&spirit);
-                            let cfg = Arc::clone(&cfg);
-                            Ok::<_, Infallible>(service_fn(move |req| {
-                                let spirit = Arc::clone(&spirit);
-                                let cfg = Arc::clone(&cfg);
-                                async move { Ok::<_, Infallible>(hello(&spirit, &cfg, req)) }
-                            }))
-                        }
-                    }))
-                    .with_graceful_shutdown(async move {
-                        let _ = shutdown.await;
-                    })
-            };
-            spirit.with(
-                Pipeline::new("listen")
-                    .extract_cfg(Cfg::listen)
-                    .transform(BuildServer(build_server)),
-            )?;
->>>>>>> dbb8db39
             Ok(())
         });
 }