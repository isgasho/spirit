#![doc(
    html_root_url = "https://docs.rs/spirit-reqwest/0.4.0/",
    test(attr(deny(warnings)))
)]
#![forbid(unsafe_code)]
#![warn(missing_docs)]
#![cfg_attr(docsrs, feature(doc_cfg))]

//! This helps with configuring the [`reqwest`] [`Client`].
//!
//! This is part of the [`spirit`] system.
//!
//! There are two levels of support. The first one is just letting the [`Spirit`] to load the
//! [`ReqwestClient`] configuration fragment and calling one of its methods to create the
//! [`Client`] or others.
//!
//! The other, more convenient way, is pairing an extractor function with the
//! [`AtomicClient`][futures::AtomicClient] and
//! letting [`Spirit`] keep an up to date version of [`Client`] in there at all times.
//!
//! # The split and features
//!
//! The [`ReqwestClient`] lives at the top of the crate. However, [`reqwest`] provides both
//! blocking and async flavours of the HTTP client. For that reason, this crate provides two
//! submodules, each with the relevant support (note that the name of the async one is [`futures`],
//! because `async` is a keyword). The pipeline is configured with the relevant `IntoClient`
//! transformation and installed into the relevant `AtomicClient`.
//!
//! Features enable parts of the functionality here and correspond to some of the features of
//! [`reqwest`]. In particular:
//!
//! * `gzip`: The `enable-gzip` configuration option.
//! * `brotli`: The `enable-brotli` configuration option.
//! * `native-tls`: The `tls-identity`, `tls-identity-password` and `tls-accept-invalid-hostnames`
//!   options.
//! * `blocking`: The whole [`blocking`] module and methods for creating the blocking client and
//!   builder.
//!
//! # Porting from the 0.3 version
//!
//! * You may need to enable certain features (if you want to keep using the blocking API, you need
//!   the `blocking` feature, but you also may want the `native-tls` and `gzip` features to get the
//!   same feature coverage).
//! * Part of what you used moved to the submodule, but otherwise should have same or similar API
//! * The pipeline needs the addition of `.transform(IntoClient)` between config extraction and
//!   installation, to choose if you are interested in blocking or async flavour.
//!
//! # Examples
//!
//! ```rust
//! # #[cfg(feature = "blocking")] mod example {
//! use serde::Deserialize;
//! use spirit::{Empty, Pipeline, Spirit};
//! use spirit::prelude::*;
//! use spirit_reqwest::ReqwestClient;
//! // Here we choose if we want blocking or async (futures module)
//! use spirit_reqwest::blocking::{AtomicClient, IntoClient};
//!
//! #[derive(Debug, Default, Deserialize)]
//! struct Cfg {
//!     #[serde(default)]
//!     client: ReqwestClient,
//! }
//!
//! impl Cfg {
//!     fn client(&self) -> ReqwestClient {
//!         self.client.clone()
//!     }
//! }
//!
//! # pub
//! fn main() {
//!     let client = AtomicClient::unconfigured(); // Get a default config before we get configured
//!     Spirit::<Empty, Cfg>::new()
//!         .with(
//!             Pipeline::new("http client")
//!                 .extract_cfg(Cfg::client)
//!                 // Choose if you want blocking or async client
//!                 // (eg. spirit_reqwest::blocking::IntoClient or
//!                 // spirit_reqwest::futures::IntoClient)
//!                 .transform(IntoClient)
//!                 // Choose where to store it
//!                 .install(client.clone())
//!         )
//!         .run(move |_| {
//!             let page = client
//!                 .get("https://www.rust-lang.org")
//!                 .send()?
//!                 .error_for_status()?
//!                 .text()?;
//!             println!("{}", page);
//!             Ok(())
//!         });
//! }
//! # }
//! # #[cfg(not(feature = "blocking"))] mod example { pub fn main() {} }
//! # fn main() { example::main() }
//! ```
//!
//! [`create`]: ReqwestClient::create
//! [`builder`]: ReqwestClient::builder
//! [`Spirit`]: spirit::Spirit

use std::collections::HashMap;
use std::fs;
use std::net::IpAddr;
use std::path::{Path, PathBuf};
use std::time::Duration;

use err_context::prelude::*;
use log::{debug, trace};
#[cfg(feature = "blocking")]
use reqwest::blocking::{Client as BlockingClient, ClientBuilder as BlockingBuilder};
use reqwest::header::{HeaderMap, HeaderName, HeaderValue};
use reqwest::redirect::Policy;
use reqwest::{Certificate, Client, ClientBuilder, Proxy};
use serde::{Deserialize, Serialize};
use spirit::fragment::driver::CacheEq;
#[cfg(feature = "native-tls")]
use spirit::utils::Hidden;
use spirit::AnyError;
use url::Url;

/*
 * TODO: Logging
 */

fn load_cert(path: &Path) -> Result<Certificate, AnyError> {
    let cert = fs::read(path)?;
    const BEGIN_CERT: &[u8] = b"-----BEGIN CERTIFICATE-----";
    let contains_begin_cert = cert.windows(BEGIN_CERT.len()).any(|w| w == BEGIN_CERT);
    let result = if contains_begin_cert {
        trace!("Loading as PEM");
        Certificate::from_pem(&cert)?
    } else {
        trace!("Loading as DER");
        Certificate::from_der(&cert)?
    };
    Ok(result)
}

#[cfg(feature = "native-tls")]
fn load_identity(path: &Path, passwd: &str) -> Result<reqwest::Identity, AnyError> {
    let identity = fs::read(path)?;
    Ok(reqwest::Identity::from_pkcs12_der(&identity, passwd)?)
}

#[allow(clippy::trivially_copy_pass_by_ref)]
fn is_false(b: &bool) -> bool {
    !*b
}

/// A configuration fragment to configure the reqwest [`Client`]
///
/// This carries configuration used to build a reqwest [`Client`]. An empty configuration
/// corresponds to default [`Client::new()`], but most things can be overridden.
///
/// The client can be created either manually by methods here, or by pairing it with
/// [`AtomicClient`][futures::AtomicClient]. See the [crate example](index.html#examples)
///
/// # Fields
///
/// * `extra-root-certs`: Array of paths, all will be loaded and *added* to the default
///   certification store. Can be either PEM or DER.
/// * `tls-identity`: A client identity to use to authenticate to the server. Needs to be a PKCS12
///   DER bundle. A password might be specified by the `tls-identity-password` field.
/// * `tls-accept-invalid-hostnames`: If set to true, it accepts invalid hostnames on https.
///   **Dangerous**, avoid if possible (default is `false`).
/// * `tls-accept-invalid-certs`: Allow accepting invalid https certificates. **Dangerous**, avoid
///   if possible (default is `false`).
/// * `enable-gzip`: Enable gzip compression of transferred data. Default is `true`.
/// * `enable-brotli`: Enable brotli compression of transferred data. Default is `true`.
/// * `default-headers`: A bundle of headers a request starts with. Map of name-value, defaults to
///   empty.
/// * `user-agent`: The user agent to send with requests.
/// * `timeout`: Default whole-request timeout. Can be a time specification (with units) or `nil`
///   for no timeout. Default is `30s`.
/// * `connect-timeout`: Timeout for the connection phase of a request (with units) or `nil` for no
///   such timeout. Default is no timeout.
/// * `max-idle-per-host`: Maximal number of idle connection per one host in the pool. Defaults to
///   `nil` (no limit).
/// * `pool-idle-timeout`: How long to keep unused connections around (`nil` to no limit`).
/// * `http2-only`: Use only HTTP/2. Default is false (both HTTP/1 and HTTP/2 are allowed).
/// * `http2-initial-stream-window-size`, `http2-initial-connection-window-size`: Tweak the low
///   level TCP options.
/// * `http1-case-sensitive-headers`: Consider HTTP/1 headers case sensitive.
/// * `local-address`: Make the requests from this address. Default is `nil`, which lets the OS to
///   choose.
/// * `http-proxy`: An URL of proxy that serves http requests.
/// * `https-proxy`: An URL of proxy that servers https requests.
/// * `redirects`: Number of allowed redirects per one request, `nil` to disable. Defaults to `10`.
/// * `referer`: Allow automatic setting of the referer header. Defaults to `true`.
/// * `tcp-nodelay`: Use the `SO_NODELAY` flag on all connections.
#[derive(Clone, Debug, Deserialize, Eq, PartialEq, Serialize)]
#[cfg_attr(feature = "cfg-help", derive(structdoc::StructDoc))]
#[serde(rename_all = "kebab-case", default)]
pub struct ReqwestClient {
    /// Set the user agent header.
    #[serde(skip_serializing_if = "Option::is_none")]
    user_agent: Option<String>,

    /// Timeout for connections sitting unused in the pool.
    #[serde(
        deserialize_with = "spirit::utils::deserialize_opt_duration",
        serialize_with = "spirit::utils::serialize_opt_duration"
    )]
    pool_idle_timeout: Option<Duration>,

    #[serde(skip_serializing_if = "Option::is_none")]
    http2_initial_stream_window_size: Option<u32>,

    #[serde(skip_serializing_if = "Option::is_none")]
    http2_initial_connection_window_size: Option<u32>,

    /// Requires that all sockets used have the `SO_NODELAY` set.
    ///
    /// This improves latency in some cases at the cost of sending more packets.
    ///
    /// On by default.
    tcp_nodelay: bool,

    /// Additional certificates to add into the TLS trust store.
    ///
    /// Certificates in these files will be considered trusted in addition to the system trust
    /// store.
    ///
    /// Accepts PEM and DER formats (autodetected).
    #[serde(skip_serializing_if = "Vec::is_empty")]
    tls_extra_root_certs: Vec<PathBuf>,

    /// Client identity.
    ///
    /// A file with client certificate and private key that'll be used to authenticate against the
    /// server. This needs to be a PKCS12 format.
    ///
    /// If not set, no client identity is used.
    #[serde(skip_serializing_if = "Option::is_none")]
    #[cfg(feature = "native-tls")]
    tls_identity: Option<PathBuf>,

    /// A password for the client identity file.
    ///
    /// If tls-identity is not set, the value here is ignored. If not set and the tls-identity is
    /// present, an empty password is attempted.
    #[serde(skip_serializing_if = "Option::is_none")]
    #[cfg(feature = "native-tls")]
    tls_identity_password: Option<Hidden<String>>,

    /// When validating the server certificate, accept even invalid or not matching hostnames.
    ///
    /// **DANGEROUS**
    ///
    /// Do not set unless you are 100% sure you have to and know what you're doing. This bypasses
    /// part of the protections TLS provides.
    ///
    /// Default is `false` (eg. invalid hostnames are not accepted).
    #[serde(skip_serializing_if = "is_false")]
    tls_accept_invalid_hostnames: bool,

    /// When validating the server certificate, accept even invalid or untrusted certificates.
    ///
    /// **DANGEROUS**
    ///
    /// Do not set unless you are 100% sure you have to and know what you're doing. This bypasses
    /// part of the protections TLS provides.
    ///
    /// Default is `false` (eg. invalid certificates are not accepted).
    #[serde(skip_serializing_if = "is_false")]
    tls_accept_invalid_certs: bool,

    /// Enables gzip transport compression.
    ///
    /// Default is on.
    #[cfg(feature = "gzip")]
    enable_gzip: bool,

    /// Enables brotli transport compression.
    ///
    /// Default is on.
    #[cfg(feature = "brotli")]
    enable_brotli: bool,

    /// Headers added to each request.
    ///
    /// This can be used for example to add `User-Agent` header.
    ///
    /// By default no headers are added.
    #[serde(default, skip_serializing_if = "HashMap::is_empty")]
    default_headers: HashMap<String, String>,

    /// A whole-request timeout.
    ///
    /// If the request doesn't happen during this time, it gives up.
    ///
    /// The default is `30s`. Can be turned off by setting to `nil`.
    #[serde(
        deserialize_with = "spirit::utils::deserialize_opt_duration",
        serialize_with = "spirit::utils::serialize_opt_duration"
    )]
    timeout: Option<Duration>,

    /// A timeout for connecting to the server.
    ///
    /// The default is no connection timeout.
    #[serde(
        deserialize_with = "spirit::utils::deserialize_opt_duration",
        serialize_with = "spirit::utils::serialize_opt_duration"
    )]
    connect_timeout: Option<Duration>,

    /// An URL for proxy to use on HTTP requests.
    ///
    /// No proxy is used if not set.
    #[structdoc(leaf = "URL")]
    #[serde(skip_serializing_if = "Option::is_none")]
    http_proxy: Option<Url>,

    /// An URL for proxy to use on HTTPS requests.
    ///
    /// No proxy is used if not set.
    #[structdoc(leaf = "URL")]
    #[serde(skip_serializing_if = "Option::is_none")]
    https_proxy: Option<Url>,

    /// How many redirects to allow for one request.
    ///
    /// The default value is 10. Support for redirects can be completely disabled by setting this
    /// to `nil`.
    redirects: Option<usize>,

    /// Manages automatic setting of the Referer header.
    ///
    /// Default is on.
    referer: bool,

    /// Maximum number of idle connections per one host.
    ///
    /// Default is no limit.
    #[serde(default, skip_serializing_if = "Option::is_none")]
    max_idle_per_host: Option<usize>,

    /// Use only HTTP/2.
    ///
    /// Default is false.
    #[serde(default)]
    http2_only: bool,

    /// Use HTTP/1 headers in case sensitive manner.
    #[serde(default)]
    http1_case_sensitive_headers: bool,

    /// The local address connections are made from.
    ///
    /// Default is no address (the OS will choose).
    #[serde(default, skip_serializing_if = "Option::is_none")]
    local_address: Option<IpAddr>,
}

impl Default for ReqwestClient {
    fn default() -> Self {
        ReqwestClient {
            tls_extra_root_certs: Vec::new(),
            #[cfg(feature = "native-tls")]
            tls_identity: None,
            #[cfg(feature = "native-tls")]
            tls_identity_password: None,
            tls_accept_invalid_hostnames: false,
            tls_accept_invalid_certs: false,
            #[cfg(feature = "gzip")]
            enable_gzip: true,
            #[cfg(feature = "brotli")]
            enable_brotli: true,
            default_headers: HashMap::new(),
            user_agent: None,
            timeout: Some(Duration::from_secs(30)),
            connect_timeout: None,
            pool_idle_timeout: Some(Duration::from_secs(90)),
            http_proxy: None,
            https_proxy: None,
            redirects: Some(10),
            referer: true,
            http2_only: false,
            http1_case_sensitive_headers: false,
            http2_initial_connection_window_size: None,
            http2_initial_stream_window_size: None,
            max_idle_per_host: None,
            tcp_nodelay: false,
            local_address: None,
        }
    }
}

impl ReqwestClient {
    /// Creates a pre-configured [`ClientBuilder`]
    ///
    /// This configures everything according to `self` and then returns the builder. The caller can
    /// modify it further and then create the client.
    ///
<<<<<<< HEAD
    /// Unless there's a need to tweak the configuration, the [`create_async_client`] is more
    /// comfortable.
    ///
    /// [`create_async_client`]: ReqwestClient::create_async_client
    pub fn async_builder(&self) -> Result<ClientBuilder, AnyError> {
=======
    /// Unless there's a need to tweak the configuration, the [`create_client`] is more comfortable.
    ///
    /// [`create_client`]: ReqwestClient::create_client
    pub fn builder(&self) -> Result<ClientBuilder, AnyError> {
>>>>>>> dbb8db39
        debug!("Creating Reqwest client from {:?}", self);
        let mut headers = HeaderMap::new();
        for (key, val) in &self.default_headers {
            let name = HeaderName::from_bytes(key.as_bytes())
                .with_context(|_| format!("{} is not a valiad header name", key))?;
            let header = HeaderValue::from_bytes(val.as_bytes())
                .with_context(|_| format!("{} is not a valid header", val))?;
            headers.insert(name, header);
        }
        let redirects = match self.redirects {
            None => Policy::none(),
            Some(limit) => Policy::limited(limit),
        };
        let mut builder = Client::builder()
            .danger_accept_invalid_certs(self.tls_accept_invalid_certs)
            .tcp_nodelay_(self.tcp_nodelay)
            .pool_max_idle_per_host(self.max_idle_per_host.unwrap_or(usize::max_value()))
            .pool_idle_timeout(self.pool_idle_timeout)
            .local_address(self.local_address)
            .default_headers(headers)
            .redirect(redirects)
            .referer(self.referer);
        #[cfg(feature = "gzip")]
        {
            builder = builder.gzip(self.enable_gzip);
        }
        #[cfg(feature = "brotli")]
        {
            builder = builder.brotli(self.enable_brotli);
        }
        #[cfg(feature = "native-tls")]
        {
            builder = builder.danger_accept_invalid_hostnames(self.tls_accept_invalid_hostnames);
        }
        if let Some(agent) = self.user_agent.as_ref() {
            builder = builder.user_agent(agent);
        }
        if let Some(timeout) = self.timeout {
            builder = builder.timeout(timeout);
        }
        if let Some(connect_timeout) = self.connect_timeout {
            builder = builder.connect_timeout(connect_timeout);
        }
        if self.http2_only {
            builder = builder.http2_prior_knowledge();
        }
        if self.http1_case_sensitive_headers {
            builder = builder.http1_title_case_headers();
        }
        for cert_path in &self.tls_extra_root_certs {
            trace!("Adding root certificate {:?}", cert_path);
            let cert = load_cert(cert_path)
                .with_context(|_| format!("Failed to load certificate {:?}", cert_path))?;
            builder = builder.add_root_certificate(cert);
        }
        #[cfg(feature = "native-tls")]
        if let Some(identity_path) = &self.tls_identity {
            trace!("Setting TLS client identity {:?}", identity_path);
            let passwd: &str = self
                .tls_identity_password
                .as_ref()
                .map(|s| s as &str)
                .unwrap_or_default();
            let identity = load_identity(&identity_path, passwd)
                .with_context(|_| format!("Failed to load identity {:?}", identity_path))?;
            builder = builder.identity(identity);
        }
        if let Some(proxy) = &self.http_proxy {
            let proxy_url = proxy.clone();
            let proxy = Proxy::http(proxy_url)
                .with_context(|_| format!("Failed to configure http proxy to {:?}", proxy))?;
            builder = builder.proxy(proxy);
        }
        if let Some(proxy) = &self.https_proxy {
            let proxy_url = proxy.clone();
            let proxy = Proxy::https(proxy_url)
                .with_context(|_| format!("Failed to configure https proxy to {:?}", proxy))?;
            builder = builder.proxy(proxy);
        }

        Ok(builder)
    }

    /// Creates a blocking [`ClientBuilder`][BlockingBuilder].
    #[cfg(feature = "blocking")]
    pub fn blocking_builder(&self) -> Result<BlockingBuilder, AnyError> {
        self.async_builder().map(BlockingBuilder::from)
    }

    /// Creates a [`Client`][BlockingClient] according to the configuration inside `self`.
    ///
    /// This is for manually creating the client. It is also possible to pair with an
<<<<<<< HEAD
    /// [`AtomicClient`][blocking::AtomicClient] to form a
    /// [`Pipeline`][spirit::fragment::pipeline::Pipeline].
    #[cfg(feature = "blocking")]
    pub fn create_blocking_client(&self) -> Result<BlockingClient, AnyError> {
        self.blocking_builder()?
=======
    /// [`AtomicClient`] to form a [`Pipeline`][spirit::fragment::pipeline::Pipeline].
    pub fn create_client(&self) -> Result<Client, AnyError> {
        self.builder()?
>>>>>>> dbb8db39
            .build()
            .context("Failed to finish creating Reqwest HTTP client")
            .map_err(AnyError::from)
    }

    /// Creates a [`Client`] according to the configuration inside `self`.
    ///
    /// This is for manually creating the client. It is also possible to pair with an
    /// [`AtomicClient`][futures::AtomicClient] to form a
    /// [`Pipeline`][spirit::fragment::pipeline::Pipeline].
    pub fn create_async_client(&self) -> Result<Client, AnyError> {
        self.async_builder()?
            .build()
            .context("Failed to finish creating Reqwest HTTP client")
            .map_err(AnyError::from)
    }
}

spirit::simple_fragment! {
    impl Fragment for ReqwestClient {
        type Driver = CacheEq<ReqwestClient>;
        type Resource = ClientBuilder;
        type Installer = ();
        fn create(&self, _: &'static str) -> Result<ClientBuilder, AnyError> {
            self.async_builder()
        }
    }
}

macro_rules! method {
    ($($(#[$attr: meta])* $name: ident();)*) => {
        $(
            $(#[$attr])*
            pub fn $name<U: IntoUrl>(&self, url: U) -> RequestBuilder {
                self.0
                    .load()
                    .as_ref()
                    .expect("Accessing Reqwest HTTP client before setting it up")
                    .$name(url)
            }
        )*
    }
}

macro_rules! submodule {
($(#[$attr: meta])* pub mod $module:ident with $path:path) => {
$(#[$attr])*
pub mod $module {
    use std::sync::Arc;

    use arc_swap::ArcSwapOption;
    use err_context::AnyError;
    use err_context::prelude::*;
    use log::debug;
    use $path::{Client, ClientBuilder, RequestBuilder};
    use reqwest::{IntoUrl, Method};
    use spirit::fragment::{Installer, Transformation};

    /// A storage for one [`Client`] that can be atomically exchanged under the hood.
    ///
    /// This acts as a proxy for a [`Client`]. This is cheap to clone all cloned handles refer to
    /// the same client. It has most of the [`Client`]'s methods directly on itself, the others can
    /// be accessed through the [`client`] method.
    ///
    /// It also supports the [`replace`] method, by which it is possible to exchange the client
    /// inside.
    ///
    /// While it can be used separately, it is best paired with a
    /// [`ReqwestClient`][crate::ReqwestClient] configuration fragment inside [`Spirit`] to have an
    /// up to date client around.
    ///
    /// # Warning
    ///
    /// As it is possible for the client to get replaced at any time by another thread, therefore
    /// successive calls to eg. [`get`] may happen on different clients. If this is a problem, a
    /// caller may get a specific client by the [`client`] method ‒ the client returned will not
    /// change for as long as it is held (if the one inside here is replaced, both are kept alive
    /// until the return value of [`client`] goes out of scope).
    ///
    /// # Panics
    ///
    /// Trying to access the client if the [`AtomicClient`] was created with [`empty`] and wasn't
    /// set yet (either by [`Spirit`] or by explicit [`replace`]) will result into panic.
    ///
    /// If you may use the client sooner, prefer either `default` or [`unconfigured`].
    ///
    /// [`unconfigured`]: AtomicClient::unconfigured
    /// [`Spirit`]: spirit::Spirit
    /// [`replace`]: AtomicClient::replace
    /// [`empty`]: AtomicClient::empty
    /// [`client`]: AtomicClient::client
    /// [`get`]: AtomicClient::get
    #[derive(Clone, Debug)]
    pub struct AtomicClient(Arc<ArcSwapOption<Client>>);

    impl Default for AtomicClient {
        fn default() -> Self {
            Self::unconfigured()
        }
    }

    impl<C: Into<Arc<Client>>> From<C> for AtomicClient {
        fn from(c: C) -> Self {
            AtomicClient(Arc::new(ArcSwapOption::from(Some(c.into()))))
        }
    }

    impl AtomicClient {
        /// Creates an empty [`AtomicClient`].
        ///
        /// This is effectively a `NULL`. It'll panic until a value is set, either by [`replace`]
        /// or by [`Spirit`] behind the scenes. It is appropriate if the caller is sure it will get
        /// configured before being accessed and creating an intermediate client first would be a
        /// waste.
        ///
        /// [`replace`]: AtomicClient::replace
        /// [`Spirit`]: spirit::Spirit
        pub fn empty() -> Self {
            AtomicClient(Arc::new(ArcSwapOption::empty()))
        }

        /// Creates an [`AtomicClient`] with default [`Client`] inside.
        pub fn unconfigured() -> Self {
            AtomicClient(Arc::new(ArcSwapOption::from_pointee(Client::new())))
        }

        /// Replaces the content of this [`AtomicClient`] with a new [`Client`].
        ///
        /// If you want to create a new [`AtomicClient`] out of a client, use [`From`]. This is
        /// meant for replacing the content of already existing ones.
        ///
        /// This replaces it for *all* connected handles (eg. created by cloning from the same
        /// original [`AtomicClient`]).
        pub fn replace<C: Into<Arc<Client>>>(&self, by: C) {
            let client = by.into();
            self.0.store(Some(client));
        }

        /// Returns a handle to the [`Client`] currently held inside.
        ///
        /// This serves a dual purpose:
        ///
        /// * If some functionality is not directly provided by the [`AtomicClient`] proxy.
        /// * If the caller needs to ensure a series of requests is performed using the same client.
        ///   While the content of the [`AtomicClient`] can change between calls to it, the content of
        ///   the [`Arc`] can't. While it is possible the client inside [`AtomicClient`] exchanged, the
        ///   [`Arc`] keeps its [`Client`] around (which may lead to multiple [`Client`]s in memory).
        pub fn client(&self) -> Arc<Client> {
            self.0
                .load_full()
                .expect("Accessing Reqwest HTTP client before setting it up")
        }

        /// Starts building an arbitrary request using the current client.
        ///
        /// This is forwarded to [`Client::request`].
        pub fn request<U: IntoUrl>(&self, method: Method, url: U) -> RequestBuilder {
            self.0
                .load()
                .as_ref()
                .expect("Accessing Reqwest HTTP client before setting it up")
                .request(method, url)
        }
        method! {
            /// Starts building a GET request.
            ///
            /// This is forwarded to [`Client::get`].
            get();

            /// Starts building a POST request.
            ///
            /// This is forwarded to [`Client::post`].
            post();

            /// Starts building a PUT request.
            ///
            /// This is forwarded to [`Client::put`].
            put();

            /// Starts building a PATCH request.
            ///
            /// This is forwarded to [`Client::patch`].
            patch();

            /// Starts building a DELETE request.
            ///
            /// This is forwarded to [`Client::delete`].
            delete();

            /// Starts building a HEAD request.
            ///
            /// This is forwarded to [`Client::head`].
            head();
        }
    }

    /// A transformation to turn a [`ClientBuilder`] into a [`Client`].
    ///
    /// To be used inside a [`Pipeline`][spirit::fragment::pipeline::Pipeline].
    pub struct IntoClient;

    impl<I, F> Transformation<reqwest::ClientBuilder, I, F> for IntoClient {
        type OutputResource = Client;
        type OutputInstaller = ();
        fn installer(&mut self, _: I, _: &str) {}
        fn transform(
            &mut self,
            builder: reqwest::ClientBuilder,
            _: &F,
            _: &str,
            ) -> Result<Self::OutputResource, AnyError> {
            let builder = ClientBuilder::from(builder);
            builder
                .build()
                .context("Failed to finish creating Reqwest HTTP client")
                .map_err(AnyError::from)
        }
    }

    impl<O, C> Installer<Client, O, C> for AtomicClient {
        type UninstallHandle = ();
        fn install(&mut self, client: Client, name: &'static str) {
            debug!("Installing http client '{}'", name);
            self.replace(client);
        }
    }
}
}
}

#[cfg(feature = "blocking")]
submodule! {
/// The support for blocking clients.
pub mod blocking with reqwest::blocking
}

submodule! {
/// The support for async clients.
pub mod futures with reqwest
}<|MERGE_RESOLUTION|>--- conflicted
+++ resolved
@@ -396,18 +396,11 @@
     /// This configures everything according to `self` and then returns the builder. The caller can
     /// modify it further and then create the client.
     ///
-<<<<<<< HEAD
     /// Unless there's a need to tweak the configuration, the [`create_async_client`] is more
     /// comfortable.
     ///
     /// [`create_async_client`]: ReqwestClient::create_async_client
     pub fn async_builder(&self) -> Result<ClientBuilder, AnyError> {
-=======
-    /// Unless there's a need to tweak the configuration, the [`create_client`] is more comfortable.
-    ///
-    /// [`create_client`]: ReqwestClient::create_client
-    pub fn builder(&self) -> Result<ClientBuilder, AnyError> {
->>>>>>> dbb8db39
         debug!("Creating Reqwest client from {:?}", self);
         let mut headers = HeaderMap::new();
         for (key, val) in &self.default_headers {
@@ -500,17 +493,11 @@
     /// Creates a [`Client`][BlockingClient] according to the configuration inside `self`.
     ///
     /// This is for manually creating the client. It is also possible to pair with an
-<<<<<<< HEAD
     /// [`AtomicClient`][blocking::AtomicClient] to form a
     /// [`Pipeline`][spirit::fragment::pipeline::Pipeline].
     #[cfg(feature = "blocking")]
     pub fn create_blocking_client(&self) -> Result<BlockingClient, AnyError> {
         self.blocking_builder()?
-=======
-    /// [`AtomicClient`] to form a [`Pipeline`][spirit::fragment::pipeline::Pipeline].
-    pub fn create_client(&self) -> Result<Client, AnyError> {
-        self.builder()?
->>>>>>> dbb8db39
             .build()
             .context("Failed to finish creating Reqwest HTTP client")
             .map_err(AnyError::from)
